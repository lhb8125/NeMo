--- conflicted
+++ resolved
@@ -794,9 +794,6 @@
                 f'hidden_size not found in {self.cfg}. Set this in model_parallel_config if using pipeline parallelism.'
             )
 
-<<<<<<< HEAD
-        return model_parallel_config
-=======
         return model_parallel_config
 
     def _prefetch(self, iterator):
@@ -814,5 +811,4 @@
                 return iterator, True
 
         # return a new iterator with the prefetched element reinserted at the front
-        return itertools.chain(elements, iterator), False
->>>>>>> 2c6ba919
+        return itertools.chain(elements, iterator), False