# Copyright (c) 2021, NVIDIA CORPORATION.  All rights reserved.
#
# Licensed under the Apache License, Version 2.0 (the "License");
# you may not use this file except in compliance with the License.
# You may obtain a copy of the License at
#
#     http://www.apache.org/licenses/LICENSE-2.0
#
# Unless required by applicable law or agreed to in writing, software
# distributed under the License is distributed on an "AS IS" BASIS,
# WITHOUT WARRANTIES OR CONDITIONS OF ANY KIND, either express or implied.
# See the License for the specific language governing permissions and
# limitations under the License.

import itertools
import queue
import warnings
from dataclasses import fields
from functools import partial
from typing import Any, Dict, Iterator, List, Optional, Union

import torch
from omegaconf import OmegaConf
from omegaconf.dictconfig import DictConfig
from pytorch_lightning.accelerators import CPUAccelerator
from pytorch_lightning.trainer.trainer import Trainer

from nemo.collections.nlp.data.language_modeling.megatron.data_samplers import (
    MegatronPretrainingRandomSampler,
    MegatronPretrainingSampler,
)
from nemo.collections.nlp.data.language_modeling.megatron.gpt_dataset import build_train_valid_test_datasets
from nemo.collections.nlp.models.language_modeling.megatron.gpt_model import GPTModel
from nemo.collections.nlp.models.language_modeling.megatron_base_model import MegatronBaseModel
from nemo.collections.nlp.modules.common.megatron.build_model import build_model
from nemo.collections.nlp.modules.common.megatron.module import Float16Module
from nemo.collections.nlp.modules.common.megatron.utils import (
    average_losses_across_data_parallel_group,
    get_all_params_for_weight_decay_optimization,
    get_ltor_masks_and_position_ids,
    get_params_for_weight_decay_optimization,
)
from nemo.collections.nlp.modules.common.text_generation_utils import (
    generate,
    get_computeprob_response,
    get_default_length_params,
    get_default_sampling_params,
    megatron_gpt_generate,
)
from nemo.collections.nlp.modules.common.transformer.text_generation import (
    LengthParam,
    OutputType,
    SamplingParam,
    TextGeneration,
)
from nemo.collections.nlp.parts.utils_funcs import activation_to_func, get_last_rank
from nemo.core.classes import Exportable
from nemo.core.classes.common import PretrainedModelInfo
from nemo.core.neural_types import ChannelType, NeuralType
from nemo.utils import logging

try:
    import apex.transformer.pipeline_parallel.utils
    from apex.transformer.pipeline_parallel.utils import get_num_microbatches

    HAVE_APEX = True

except (ImportError, ModuleNotFoundError):

    HAVE_APEX = False

try:
    from megatron.core import parallel_state
    from megatron.core.models.gpt import GPTModel as MCoreGPTModel
    from megatron.core.pipeline_parallel.schedules import get_forward_backward_func
    from megatron.core.transformer.module import Float16Module as MCoreFloat16Module
    from megatron.core.transformer.transformer_config import TransformerConfig
    from megatron.core.utils import init_method_normal, scaled_init_method_normal
    from megatron.core import InferenceParams

    # TODO @tmoon: Use once available in Megatron-LM
    # from megatron.core.pipeline_parallel.schedules import DataIteratorList

    HAVE_MEGATRON_CORE = True

except (ImportError, ModuleNotFoundError):

    HAVE_MEGATRON_CORE = False

try:
    import transformer_engine
    from transformer_engine.pytorch import module as te_module

    HAVE_TE = True

except (ImportError, ModuleNotFoundError):
    HAVE_TE = False


class MegatronGPTExportableModel(torch.nn.Module, Exportable):
    """
    Megatron GPT Wrapper for ONNX export
    """

    def __init__(self, model):
        super().__init__()
        self.model = model
        self.fp8_enabled = model.cfg.get('fp8', False)
        self.fp8_recipe = None
        if self.fp8_enabled and HAVE_TE:
            self.fp8_recipe = transformer_engine.common.recipe.DelayedScaling(
                margin=0, interval=1, fp8_format=transformer_engine.common.recipe.Format.E4M3
            )

        self.dtype = None
        if model.cfg['precision'] == 'bf16':
            self.dtype = torch.bfloat16
        elif int(model.cfg['precision']) == 32:
            self.dtype = torch.float
        elif int(model.cfg['precision']) == 16:
            self.dtype = torch.float16
        else:
            raise ValueError(f"precision: {model.cfg['precision']} is not supported.")

    def forward(self, tokens, position_ids, attention_mask):
        if self.fp8_enabled and HAVE_TE:
            with transformer_engine.pytorch.onnx_export(self.fp8_enabled), transformer_engine.pytorch.fp8_autocast(
                enabled=self.fp8_enabled, fp8_recipe=self.fp8_recipe
            ), torch.no_grad(), torch.inference_mode(), torch.autocast(
                'cuda', dtype=self.dtype
            ), warnings.catch_warnings():
                warnings.filterwarnings(action='ignore', category=torch.jit.TracerWarning, module=r'.*')
                assert tokens.shape == position_ids.shape
                assert attention_mask.shape[2] == attention_mask.shape[3] == tokens.shape[1] == position_ids.shape[1]
                output_tensor = self.model.forward(
                    tokens=tokens.cuda(),
                    text_position_ids=position_ids.cuda(),
                    attention_mask=attention_mask.cuda(),
                    labels=None,
                )
        else:
            with torch.no_grad(), torch.inference_mode(), torch.autocast(
                'cuda', dtype=self.dtype
            ), warnings.catch_warnings():
                warnings.filterwarnings(action='ignore', category=torch.jit.TracerWarning, module=r'.*')
                assert tokens.shape == position_ids.shape
                assert attention_mask.shape[2] == attention_mask.shape[3] == tokens.shape[1] == position_ids.shape[1]
                output_tensor = self.model.forward(
                    tokens=tokens.cuda(),
                    text_position_ids=position_ids.cuda(),
                    attention_mask=attention_mask.cuda(),
                    labels=None,
                )

        return output_tensor

    def freeze(self):
        for param in self.parameters():
            param.requires_grad = False

    def input_example(self, max_batch=1, max_dim=768, seq_len=6):
        ids = [self.model.tokenizer.text_to_ids(text) for text in ["how is the weather on           Sunday"]]
        id_tensors = [torch.unsqueeze(torch.LongTensor(id_list), dim=0) for id_list in ids]
        masks_and_position_ids = [
            get_ltor_masks_and_position_ids(id_tensor, self.model.tokenizer.eos_id, False, False, False)
            for id_tensor in id_tensors
        ]
        for tokens, attn_mask_and_pos_ids in zip(id_tensors, masks_and_position_ids):
            attn_mask, _, pos_ids = attn_mask_and_pos_ids
            return tokens, pos_ids, attn_mask

    @property
    def input_types(self) -> Optional[Dict[str, NeuralType]]:
        return {
            "input_ids": NeuralType(('B', 'T'), ChannelType()),
            "position_ids": NeuralType(('B', 'T'), ChannelType()),
            "attention_mask": NeuralType(('D', 'D', 'T', 'T'), ChannelType()),
        }

    @property
    def output_types(self) -> Optional[Dict[str, NeuralType]]:
        return {"logits": NeuralType(('B', 'T', 'D'), ChannelType())}

    @property
    def input_names(self) -> List[str]:
        return ['input_ids', 'position_ids', 'attention_mask']

    @property
    def output_names(self) -> List[str]:
        return ['logits']


class MegatronGPTModel(MegatronBaseModel, TextGeneration):
    """
    Megatron GPT pretraining
    """

    def __init__(self, cfg: DictConfig, trainer: Trainer):
        if not HAVE_APEX:
            raise ImportError(
                "Apex was not found. Please see the NeMo README for installation instructions: https://github.com/NVIDIA/NeMo#megatron-gpt."
            )

        if not HAVE_MEGATRON_CORE:
            raise ImportError(
                "megatron-core was not found. Please see the NeMo README for installation instructions: https://github.com/NVIDIA/NeMo#megatron-gpt."
            )
        # this prevents base constructor from initializing tokenizer
        self.tokenizer = None
        super().__init__(cfg, trainer=trainer, no_lm_init=True)

        self._validate_trainer()

        # build the transformer config
        self.transformer_config = self.build_transformer_config()

        self.megatron_amp_o2 = cfg.get('megatron_amp_O2', False)

        self.mcore_gpt = cfg.get('mcore_gpt', False)

        self.rampup_batch_size = self.cfg.get('rampup_batch_size', None)
        if self.rampup_batch_size:
            self.prev_consumed_samples = 0
            self.if_first_step = 0
            self.prev_global_batch_size = None

        if not self.megatron_amp_o2 and self.cfg.get('virtual_pipeline_model_parallel_size', None):
            raise ValueError('Virtual pipeline model parallel is only supported when using megatron_amp_O2')

        # build_model returns a list of modules which are used for interleaved pipeline parallelism
        if isinstance(self.trainer.accelerator, CPUAccelerator):
            self.model = build_model(
                model_provider_func=self.model_provider_func,
                wrap_with_ddp=False,
                on_cpu=True,
                virtual_pipeline_model_parallel_size=self.cfg.get('virtual_pipeline_model_parallel_size', None),
            )
        else:
            self.model = build_model(
                model_provider_func=self.model_provider_func,
                wrap_with_ddp=False,
                virtual_pipeline_model_parallel_size=self.cfg.get('virtual_pipeline_model_parallel_size', None),
            )

        # if we're not using interleaved, then self.model is a module.
        if self.cfg.get('virtual_pipeline_model_parallel_size', None) is None:
            self.model = self.model[0]

        if self.megatron_amp_o2:

            if not self.with_distributed_adam:
                # Pre-allocate the model on GPU to have master parameters allocated on the same device with matching data type
                if isinstance(self.model, list):
                    for module in self.model:
                        module.cuda(torch.cuda.current_device())
                else:
                    self.model.cuda(torch.cuda.current_device())

            self._wrap_model_for_O2()

        if self.trainer.precision == 'bf16':
            self.autocast_dtype = torch.bfloat16
        elif int(self.trainer.precision) == 32:
            self.autocast_dtype = torch.float
        elif int(self.trainer.precision) == 16:
            self.autocast_dtype = torch.half
        else:
            raise ValueError('precision must be in [32, 16, "bf16"]')

        self.enable_autocast = (
            True if (not self.megatron_amp_o2) and (self.autocast_dtype in [torch.float16, torch.bfloat16]) else False
        )

        self.transformer_engine = cfg.get('transformer_engine', False)

        # configuration used for inference
        self._inference_config = None

        # Convert the global-batch-based profile index to micro-batch index
        if hasattr(self, '_nsys_profile_enabled'):
            mp_size = cfg.get('tensor_model_parallel_size', 1) * cfg.get('pipeline_model_parallel_size', 1)
            data_parallel_world_size = trainer.world_size // mp_size
            grad_accum_steps = cfg.get('global_batch_size') // (cfg.get('micro_batch_size') * data_parallel_world_size)
            self._nsys_profile_start_step *= grad_accum_steps
            self._nsys_profile_end_step *= grad_accum_steps

        self.get_attention_mask_from_fusion = self.cfg.get('get_attention_mask_from_fusion', True)
        self.initialize_ub = self.cfg.get('ub_tp_comm_overlap', False)

        self.inference_params = None

<<<<<<< HEAD
=======

>>>>>>> 21a2c479
    def get_gpt_module_list(self):
        if isinstance(self.model, list):
            return [
                model.module if isinstance(model, (Float16Module, MCoreFloat16Module)) else model
                for model in self.model
            ]
        elif isinstance(self.model, (Float16Module, MCoreFloat16Module)):
            return [self.model.module]
        else:
            return [self.model]

    def set_inference_config(self, inference_config):
        self._inference_config = inference_config

    def get_inference_config(self):
        return self._inference_config

    def model_provider_func(self, pre_process, post_process):
        """Model depends on pipeline paralellism."""
        if self.mcore_gpt:
            model = MCoreGPTModel(
                config=self.transformer_config,
                vocab_size=self.cfg.get('override_vocab_size', self.padded_vocab_size),
                max_sequence_length=self.cfg.get('encoder_seq_length', 512),
                pre_process=pre_process,
                post_process=post_process,
                parallel_output=True,
                share_embeddings_and_output_weights=self.cfg.get('share_embeddings_and_output_weights', True),
                position_embedding_type=self.cfg.get('position_embedding_type', 'learned_absolute'),
                rotary_percent=self.cfg.get('rotary_percentage', 1.0),
            )
        else:
            assert (
                self.cfg.get('num_query_groups', None) is None
                or self.cfg.get('num_query_groups', None) == self.cfg.get('num_attention_heads', None)
            ), "Group Query Attention is only supported in Megatron Core. Set 'mcore_gpt' to use GQA."

            model = GPTModel(
                config=self.model_parallel_config,
                vocab_size=self.cfg.get('override_vocab_size', self.padded_vocab_size),
                hidden_size=self.cfg.hidden_size,
                max_position_embeddings=self.cfg.max_position_embeddings,
                num_layers=self.cfg.num_layers,
                num_attention_heads=self.cfg.num_attention_heads,
                apply_query_key_layer_scaling=self.cfg.get('apply_query_key_layer_scaling', True),
                kv_channels=self.cfg.get('kv_channels', None),
                ffn_hidden_size=self.cfg.ffn_hidden_size,
                num_tokentypes=0,
                parallel_output=True,
                pre_process=pre_process,
                post_process=post_process,
                init_method_std=self.cfg.get('init_method_std', 0.02),
                use_scaled_init_method=self.cfg.get('use_scaled_init_method', True),
                fp16_lm_cross_entropy=self.cfg.get('fp16_lm_cross_entropy', False),
                megatron_amp_O2=self.cfg.get('megatron_amp_O2', False),
                hidden_dropout=self.cfg.get('hidden_dropout', 0.1),
                attention_dropout=self.cfg.get('attention_dropout', 0.1),
                ffn_dropout=self.cfg.get('ffn_dropout', 0.0),
                precision=self.cfg.get('precision', 16),
                fp32_residual_connection=self.cfg.get('fp32_residual_connection', False),
                activations_checkpoint_granularity=self.cfg.get('activations_checkpoint_granularity', None),
                activations_checkpoint_method=self.cfg.get('activations_checkpoint_method', None),
                activations_checkpoint_num_layers=self.cfg.get('activations_checkpoint_num_layers', 1),
                activations_checkpoint_layers_per_pipeline=self.cfg.get(
                    'activations_checkpoint_layers_per_pipeline', None
                ),
                normalization=self.cfg.get('normalization', 'layernorm'),
                layernorm_epsilon=self.cfg.get('layernorm_epsilon', 1e-5),
                onnx_safe=self.cfg.get('onnx_safe', False),
                bias=self.cfg.get('bias', True),
                bias_activation_fusion=self.cfg.get('bias_activation_fusion', True),
                bias_dropout_add_fusion=self.cfg.get('bias_dropout_add_fusion', True),
                activation=self.cfg.get('activation', 'gelu'),
                headscale=self.cfg.get('headscale', False),
                transformer_block_type=self.cfg.get('transformer_block_type', 'pre_ln'),
                openai_gelu=self.cfg.get('openai_gelu', False),
                normalize_attention_scores=self.cfg.get('normalize_attention_scores', True),
                position_embedding_type=self.cfg.get('position_embedding_type', 'learned_absolute'),
                rotary_percentage=self.cfg.get('rotary_percentage', 1.0),
                share_embeddings_and_output_weights=self.cfg.get('share_embeddings_and_output_weights', True),
                attention_type=self.cfg.get('attention_type', 'multihead'),
                masked_softmax_fusion=self.cfg.get('masked_softmax_fusion', True),
                persist_layer_norm=self.cfg.get('persist_layer_norm', False),
                transformer_engine=self.cfg.get('transformer_engine', False),
                fp8=self.cfg.get('fp8', False),
                fp8_e4m3=self.cfg.get('fp8_e4m3', False),
                fp8_hybrid=self.cfg.get('fp8_hybrid', False),
                fp8_margin=self.cfg.get('fp8_margin', 0),
                fp8_interval=self.cfg.get('fp8_interval', 1),
                fp8_amax_history_len=self.cfg.get('fp8_amax_history_len', 1),
                fp8_amax_compute_algo=self.cfg.get('fp8_amax_compute_algo', 'most_recent'),
                reduce_amax=self.cfg.get('reduce_amax', True),
                use_emha=self.cfg.get('use_emha', False),
                ub_tp_comm_overlap=self.cfg.get('ub_tp_comm_overlap', False),
                use_flash_attention=self.cfg.get('use_flash_attention', False),
                megatron_legacy=self.cfg.get('megatron_legacy', False),
                seq_len_interpolation_factor=self.cfg.get('seq_len_interpolation_factor', None),
            )
        return model

    def setup_optimizer_param_groups(self):
        """ModelPT override. Optimizer will get self._optimizer_param_groups"""
        if self.cfg.get('do_layer_norm_weight_decay', False):
            if isinstance(self.model, list):
                self._optimizer_param_groups = get_all_params_for_weight_decay_optimization(self.model)
            else:
                self._optimizer_param_groups = get_all_params_for_weight_decay_optimization([self.model])

        else:
            self._optimizer_param_groups = get_params_for_weight_decay_optimization(self.model)

    def configure_optimizers(self):

        if self.with_distributed_adam:

            # Disable overlapped grad sync for embedding grad when
            # pipeline parallelism is enabled
            if parallel_state.get_pipeline_model_parallel_world_size() > 1:
                if parallel_state.is_pipeline_first_stage(ignore_virtual=True):
                    if isinstance(self.model, list):
                        module = self.model[0]  # only the first virtual rank has the embeddings
                    else:
                        module = self.model
                    if self.cfg.get('mcore_gpt', False):
                        if isinstance(module, (Float16Module, MCoreFloat16Module)):
                            module = module.module
                        if module.share_embeddings_and_output_weights:
                            param = module.shared_embedding_or_output_weight()
                            param._disable_greedy_grad_copy = not self.megatron_amp_o2
                            param._disable_overlap_grad_sync = True
                    else:
                        if module.share_token_embeddings:
                            param = module.word_embeddings_weight()
                            param._disable_greedy_grad_copy = not self.megatron_amp_o2
                            param._disable_overlap_grad_sync = True
                if parallel_state.is_pipeline_last_stage(ignore_virtual=True):
                    if isinstance(self.model, list):
                        module = self.model[-1]  # only the last virtual rank has the embeddings
                    else:
                        module = self.model
                    if self.cfg.get('mcore_gpt', False):
                        if isinstance(module, (Float16Module, MCoreFloat16Module)):
                            module = module.module
                        if module.share_embeddings_and_output_weights:
                            param = module.shared_embedding_or_output_weight()
                            param._disable_greedy_grad_copy = not self.megatron_amp_o2
                            param._disable_overlap_grad_sync = True
                    else:
                        if module.share_token_embeddings:
                            param = module.word_embeddings_weight()
                            param._disable_greedy_grad_copy = not self.megatron_amp_o2
                            param._disable_overlap_grad_sync = True

            # Disable overlapped grad sync for layer norm grads when
            # sequence parallelism is enabled
            for param in self.parameters():
                if getattr(param, 'sequence_parallel', False):
                    param._disable_greedy_grad_copy = not self.megatron_amp_o2
                    param._disable_overlap_grad_sync = True

            # Initialize parameter buckets for overlapped grad and param syncs
            # Note: Params with disabled overlapping are put in the
            # last param bucket
            buckets = []
            if self.cfg.get('virtual_pipeline_model_parallel_size', None) is not None:
                # Initialize a bucket for each virtual pipeline stage
                for module in self.model:
                    if isinstance(module, (Float16Module, MCoreFloat16Module)):
                        module = module.module
                    stage_bucket = []
                    if self.cfg.get('mcore_gpt', False):
                        layers = module.decoder.layers
                    else:
                        layers = module.language_model.encoder.layers
                    for layer in layers:
                        stage_bucket.extend(
                            p for p in layer.parameters() if not getattr(p, '_disable_overlap_grad_sync', False)
                        )
                    buckets.append(stage_bucket)
            else:
                # Initialize a bucket for each Transformer layer
                modules = self.model if isinstance(self.model, list) else [self.model]
                for module in modules:
                    if isinstance(module, (Float16Module, MCoreFloat16Module)):
                        module = module.module
                    if self.cfg.get('mcore_gpt', False):
                        layers = module.decoder.layers
                    else:
                        layers = module.language_model.encoder.layers
                    for layer in layers:
                        buckets.append(
                            [p for p in layer.parameters() if not getattr(p, '_disable_overlap_grad_sync', False)]
                        )
            buckets.reverse()
            used_params = set()
            for bucket in buckets:
                used_params.update(bucket)
            buckets[-1].extend(p for p in self.parameters() if p not in used_params)
            self.distributed_adam_buckets = buckets

        return super().configure_optimizers()

    def forward(self, tokens, text_position_ids, attention_mask, labels):
        output_tensor = self.model(tokens, text_position_ids, attention_mask, labels=labels)
        return output_tensor

    def fwd_bwd_step(self, dataloader_iter, batch_idx, forward_only):

        # handle asynchronous grad reduction
        no_sync_func = None
        grad_sync_func = None
        param_sync_func = None
        if not forward_only and self.with_distributed_adam:
            no_sync_func = partial(self._optimizer.no_sync, greedy_grad_copy=self.megatron_amp_o2,)
            grad_sync_func = self.reduce_overlap_gradients
            param_sync_func = self.sync_overlap_parameters

        # pipeline schedules will get these from self.model.config
        for module in self.get_gpt_module_list():
            module.config.no_sync_func = no_sync_func
            module.config.grad_sync_func = grad_sync_func
            module.config.param_sync_func = param_sync_func

        # run forward and backwards passes for an entire global batch
        # we do this inside training_step to support pipeline parallelism
        fwd_bwd_function = get_forward_backward_func()

        # TODO @akhattar: add num_micro_batches_with_partial_activation_checkpoints when ready
        losses_reduced_per_micro_batch = fwd_bwd_function(
            forward_step_func=self.get_forward_output_and_loss_func(forward_only),
            data_iterator=self._make_data_iterator_list(dataloader_iter),
            model=self.model,
            num_microbatches=get_num_microbatches(),
            forward_only=forward_only,
            seq_length=self.cfg.encoder_seq_length,
            micro_batch_size=self.cfg.micro_batch_size,
        )

        # only the last stages of the pipeline return losses
        if losses_reduced_per_micro_batch:
            if (not forward_only) or self.cfg.data.get('validation_drop_last', True):
                # average loss across micro batches
                loss_tensors_list = [loss_reduced['avg'] for loss_reduced in losses_reduced_per_micro_batch]
                loss_tensor = torch.concat(loss_tensors_list)
                loss_mean = loss_tensor.mean()
            else:
                # Get the total loss since micro batches sizes are not uniform
                loss_sum_tensors_list = [
                    loss_sum['loss_sum_and_ub_size']
                    for loss_sum in losses_reduced_per_micro_batch
                    if loss_sum['loss_sum_and_ub_size'][1] > 0
                ]
                loss_sum = (
                    torch.vstack(loss_sum_tensors_list).sum(axis=0)
                    if len(loss_sum_tensors_list) > 0
                    else torch.tensor([0.0, 0.0]).cuda()
                )
                return loss_sum
        else:
            # we're not on the last pipeline stage so no losses
            if forward_only:
                loss_mean = []
            else:
                loss_mean = torch.tensor(0.0).cuda()

        return loss_mean

    def initialize_ub_func(self):
        input_shape = [
            self.cfg.get('encoder_seq_length') * self.cfg.get('micro_batch_size'),
            self.cfg.get('hidden_size'),
        ]
        ub_cfg_file_name = self.cfg.get('ub_tp_comm_overlap_cfg', None)
        ub_cfgs = None
        if ub_cfg_file_name is not None:
            try:
                import yaml

                with open(ub_cfg_file_name, 'r') as ub_cfg_file:
                    ub_cfgs = yaml.safe_load(ub_cfg_file)
            except (ImportError, TypeError):
                logging.error(f"Fail to read ub_tp_comm_overlap config file: {ub_cfg_file_name}.")
        te_module.initialize_ub(
            shape=input_shape,
            tp_size=self.cfg.get('tensor_model_parallel_size'),
            use_fp8=self.cfg.get('fp8'),
            ub_cfgs=ub_cfgs,
        )
        self.initialize_ub = False

    def training_step(self, dataloader_iter, batch_idx):
        """
            We pass the dataloader iterator function to the micro-batch scheduler.
            The input batch to each micro-batch is fetched using the dataloader function
            in the micro-batch fwd function.
        """
        # Initialize userbuffer communicators.
        if self.initialize_ub:
            self.initialize_ub_func()

        if self.rampup_batch_size:
            num_microbatch_calculator = apex.transformer.pipeline_parallel.utils._GLOBAL_NUM_MICROBATCHES_CALCULATOR
            current_global_batch_size = num_microbatch_calculator.current_global_batch_size
            # do validation and save the checkpoint when gbs is changed
            if self.prev_global_batch_size != current_global_batch_size and self.prev_global_batch_size:
                self.trainer.should_stop = True

        # we zero grads here because we also call backward in the megatron-core fwd/bwd functions
        self._optimizer.zero_grad()

        if self.with_distributed_adam:
            # hack to enable overlapping param sync and forward compute
            # note: the distributed optimizer monkey-patches each
            # parameter's __getattribute__ function so that it can
            # launch parameter all-gathers the first time the
            # parameter is accessed after the optimizer step. However,
            # PyTorch directly passes embedding parameters into a C++,
            # bypassing this process. A quick-and-dirty hack is to
            # manually interact with the parameter.
            modules = self.model if isinstance(self.model, list) else [self.model]
            for module in modules:
                if isinstance(module, (Float16Module, MCoreFloat16Module)):
                    module = module.module
                if self.cfg.get('mcore_gpt', False):
                    pass
                else:
                    module = module.language_model
                if hasattr(module, 'embedding'):
                    for param in module.embedding.parameters():
                        param.data_ptr()

        loss_mean = self.fwd_bwd_step(dataloader_iter, batch_idx, False)

        # when using sequence parallelism, the sequence parallel layernorm grads must be all-reduced
        if self.cfg.get('tensor_model_parallel_size', 1) > 1 and self.cfg.get('sequence_parallel', False):
            self.allreduce_sequence_parallel_gradients()

        if self.with_distributed_adam:
            # synchronize asynchronous grad reductions
            # note: not necessary, but reduces performance degradation
            # from multiple simultaneous NCCL calls
            self._optimizer._finish_bucket_grad_sync()
        elif self.megatron_amp_o2:
            # when using pipeline parallelism grads must be all-reduced after the pipeline (not asynchronously)
            if self.cfg.get('pipeline_model_parallel_size', 1) > 1 or self.cfg.get('sequence_parallel', False):
                # main grads are stored in the MainParamsOptimizer wrapper
                self._optimizer.allreduce_main_grads()
        else:
            # async grad allreduce is not currently implemented for O1/autocasting mixed precision training
            # so we all-reduce gradients after the pipeline
            self.allreduce_gradients()  # @sangkug we think this is causing memory to blow up (hurts perf)

        if self.cfg.get('pipeline_model_parallel_size', 1) > 1 and self.cfg.get(
            'share_embeddings_and_output_weights', True
        ):
            # when using pipeline parallelism the first and last stage must keep embeddings in sync
            self.allreduce_first_last_embeddings()

        ## logging
        # we can only log on one rank if it is rank zero so we broadcast from last rank
        # we can avoid this broadcast by updating the PTL log function to accept specific ranks
        torch.distributed.broadcast(loss_mean, get_last_rank())

        # (@adithyare) we need to check for the _scaler attribute to enable pp>1 for adapter training
        if self.cfg.precision == 16 and hasattr(self.trainer.precision_plugin.scaler, "_scale"):
            loss_scale = self.trainer.precision_plugin.scaler._scale
            if loss_scale is not None:
                self.log('loss_scale', loss_scale, batch_size=1)

        self.log('reduced_train_loss', loss_mean, prog_bar=True, rank_zero_only=True, batch_size=1)
        lr = self._optimizer.param_groups[0]['lr']
        self.log('lr', lr, rank_zero_only=True, batch_size=1)
        self.log(
            'global_step', self.trainer.global_step, prog_bar=True, rank_zero_only=True, batch_size=1,
        )

        consumed_samples = self.compute_consumed_samples(self.trainer.global_step - self.init_global_step)
        # TODO: make sure compute_consumed_samples works for pipeline parallelism
        self.log(
            'consumed_samples', consumed_samples, prog_bar=True, rank_zero_only=True, batch_size=1,
        )

        if self.rampup_batch_size:
            self.prev_global_batch_size = current_global_batch_size
            self.prev_consumed_samples = consumed_samples
            num_microbatch_calculator.update(
                consumed_samples=consumed_samples, consistency_check=False,
            )
            current_global_batch_size = num_microbatch_calculator.current_global_batch_size
            self.log('global_batch_size', current_global_batch_size, prog_bar=True, rank_zero_only=True, batch_size=1)
            self.if_first_step = 1

        return loss_mean

    def backward(self, *args, **kwargs):
        """ LightningModule hook to do backward.
            We want this to do nothing since we run backward in the fwd/bwd functions from megatron-core.
            No need to call it here.
        """
        return

    def optimizer_zero_grad(self, *args, **kwargs):
        """ LightningModule hook to zero grad.
            We want this to do nothing as we are zeroing grads during the training_step.
        """
        return

    def _append_sequence_parallel_module_grads(self, module, grads):
        """ Helper method for allreduce_sequence_parallel_gradients"""

        for param in module.parameters():
            sequence_parallel_param = getattr(param, 'sequence_parallel', False)
            # (@adithyare) adapter training now extends MegatronGPTModel
            # so we have to add this check here to ensure we do not
            # perform all_reduce when grad is None.
            # grad can be None when performing PeFT training.
            if sequence_parallel_param and param.requires_grad:
                if self.megatron_amp_o2:
                    grad = param.main_grad
                else:
                    grad = param.grad
                grads.append(grad.data)

    def allreduce_sequence_parallel_gradients(self):
        """ All-reduce layernorm parameters across model parallel nodes when sequence parallelism is used.
            Modified from megatron-lm:
            https://gitlab-master.nvidia.com/ADLR/megatron-lm/-/blob/3f91f09bb2ab32f9904b47f46f19d2fc3f518ed8/megatron/training.py#L425
        """

        grads = []
        if isinstance(self.model, list):
            for module in self.model:
                self._append_sequence_parallel_module_grads(module, grads)
        else:
            self._append_sequence_parallel_module_grads(self.model, grads)

        coalesced = torch._utils._flatten_dense_tensors(grads)
        torch.distributed.all_reduce(coalesced, group=parallel_state.get_tensor_model_parallel_group())
        for buf, synced in zip(grads, torch._utils._unflatten_dense_tensors(coalesced, grads)):
            buf.copy_(synced)

    def allreduce_first_last_embeddings(self):

        # Modified from megatron-lm: https://github.com/NVIDIA/Megatron-LM/blob/d41696840ed0a7edb7e0499eb82a48ae112d9bb3/megatron/training.py#L407
        # All-reduce word_embeddings' grad across first and last stages to ensure
        # that word_embeddings parameters stay in sync.
        # This should only run for models that support pipelined model parallelism
        # (BERT and GPT-2).
        if parallel_state.get_pipeline_model_parallel_world_size() > 1 and (
            parallel_state.is_pipeline_first_stage(ignore_virtual=True)
            or parallel_state.is_pipeline_last_stage(ignore_virtual=True)
        ):
            module_list = self.get_gpt_module_list()
            if parallel_state.is_pipeline_first_stage(ignore_virtual=True):
                module = module_list[0]  # only the first virtual rank has the embeddings
            elif parallel_state.is_pipeline_last_stage(ignore_virtual=True):
                module = module_list[-1]  # only the last virtual rank has the embeddings
            share_embeddings = (
                module.share_embeddings_and_output_weights if self.mcore_gpt else module.share_token_embeddings
            )
            if share_embeddings:
                word_embeddings_weight = (
                    module.shared_embedding_or_output_weight() if self.mcore_gpt else module.word_embeddings_weight()
                )
                # (@adithyare) adapter training now extends MegatronGPTModel so we have to add this check here to ensure we do not perform all_reduce when grad is None.
                # grad can be None when performing PeFT training.
                if word_embeddings_weight.requires_grad:
                    if self.megatron_amp_o2:
                        # O2 recipe stores a "main" copy of weights and grads
                        grad = word_embeddings_weight.main_grad
                    else:
                        grad = word_embeddings_weight.grad
                    torch.distributed.all_reduce(grad, group=parallel_state.get_embedding_group())

    def _make_data_iterator_list(self, data_iterator: Iterator) -> List[Iterator]:
        """ Convert data iterator into form expected by Megatron

            With interleaved pipeline parallelism, Megatron expects a
            list of one data iterator per model chunk. Each model
            chunk independently gets data from its data iterator, so
            we need to interact with the data iterator multiple times
            for each microbatch step. Instead of incorporating this
            logic into the data loader, we cache the iterator's output
            to the first model chunk and reuse it in the other model
            chunks.
        """

        if not isinstance(self.model, list) or len(self.model) == 1:
            return data_iterator  # TODO @tmoon: Remove
            # TODO @tmoon: Use once available in Megatron-LM
            # return DataIteratorList([data_iterator])

        class CachingIterator:
            """Iterator wrapper that caches values"""

            class Proxy:
                """Returns values from caching iterator wrapper

                Assumed to never advance past the caching iterator.
                """

                def __init__(self):
                    self.cache = queue.Queue()

                def __iter__(self):
                    return self

                def __next__(self):
                    return self.cache.get_nowait()

            def __init__(self, iterator: Iterator):
                self.iterator = iterator
                self.proxies = []

            def make_proxy(self):
                self.proxies.append(CachingIterator.Proxy())
                return self.proxies[-1]

            def __iter__(self):
                return self

            def __next__(self):
                val = next(self.iterator)
                for proxy in self.proxies:
                    proxy.cache.put(val)
                return val

        # Make list of iterator wrappers
        iters = [CachingIterator(data_iterator)]
        while len(iters) < len(self.model):
            iters.append(iters[0].make_proxy())
        return iters  # TODO @tmoon: Remove
        # TODO @tmoon: Use once available in Megatron-LM
        # return DataIteratorList(iters)

    def get_forward_output_and_loss_func(self, validation_step=False):
        def fwd_output_and_loss_func(dataloader_iter, model, checkpoint_activations_all_layers=None):

            # Get data batch
            batch = next(dataloader_iter)

            # Transfer needed data to GPU
            required_keys = set()
            if parallel_state.get_pipeline_model_parallel_world_size() == 1:
                required_keys.update(batch.keys())
            else:
                required_keys.add('attention_mask')
                if parallel_state.is_pipeline_first_stage():
                    required_keys.update(('tokens', 'position_ids'))
                if parallel_state.is_pipeline_last_stage():
                    required_keys.update(('labels', 'loss_mask'))
            if self.get_attention_mask_from_fusion:
                required_keys.remove('attention_mask')
            batch = {key: val.cuda(non_blocking=True) if key in required_keys else None for key, val in batch.items()}

            # Model forward pass
            forward_args = {
                'input_ids': batch['tokens'],
                'position_ids': batch['position_ids'],
                'attention_mask': batch['attention_mask'],
                'labels': batch['labels'],
            }
            if not self.mcore_gpt:
                forward_args['checkpoint_activations_all_layers'] = checkpoint_activations_all_layers
            output_tensor = model(**forward_args)

            def loss_func(output_tensor):
                # Loss for a micro-batch (ub)
                loss_for_ub = self.loss_func(batch['loss_mask'], output_tensor)
                if validation_step and not self.cfg.data.get('validation_drop_last', True):
                    num_valid_tokens_in_ub = batch['loss_mask'].sum()
                    if loss_for_ub.isnan():
                        assert batch['loss_mask'].count_nonzero() == 0, 'Got NaN loss with non-empty input'
                        loss_sum_for_ub = torch.zeros_like(num_valid_tokens_in_ub)
                    else:
                        loss_sum_for_ub = num_valid_tokens_in_ub * loss_for_ub

                    loss_sum_and_ub_size_all_gpu = torch.cat(
                        [
                            loss_sum_for_ub.clone().detach().view(1),
                            torch.tensor([num_valid_tokens_in_ub]).cuda().clone().detach(),
                        ]
                    )
                    # Could potentially reduce num_valid_samples_in_microbatch and use that to aggregate instead of len(self._validation_ds)
                    torch.distributed.all_reduce(
                        loss_sum_and_ub_size_all_gpu, group=parallel_state.get_data_parallel_group()
                    )
                    return loss_for_ub, {'loss_sum_and_ub_size': loss_sum_and_ub_size_all_gpu}
                else:
                    reduced_loss = average_losses_across_data_parallel_group([loss_for_ub])
                    return loss_for_ub, {'avg': reduced_loss}

            return output_tensor, loss_func

        return fwd_output_and_loss_func

    def get_forward_output_only_func(self):
        def fwd_output_only_func(dataloader_iter, model):
            batch = next(dataloader_iter)
            extra_arg = {}
            if len(batch) == 3:
                batch = [x.cuda() for x in batch]
                tokens, attention_mask, position_ids = batch
                attention_mask = attention_mask[0:1]
            else:
                (
                    tokens,
                    attention_mask,
                    position_ids,
                    set_inference_key_value_memory,
                    inference_max_sequence_len,
                ) = batch
                tokens = tokens.cuda()
                position_ids = position_ids.cuda()
                if attention_mask is not None:
                    attention_mask = attention_mask.cuda()
                    attention_mask = attention_mask[0:1]
            if self.mcore_gpt:
                # if first step, then clear KV cache, otherwise reuse inference_paarms
                if set_inference_key_value_memory[0].item():
                    self.inference_params = InferenceParams(
                        max_batch_size=tokens.size(0),
                        max_sequence_length=inference_max_sequence_len[0].item()
                    )
                extra_arg['inference_params'] = self.inference_params
            else:
                extra_arg['set_inference_key_value_memory'] = set_inference_key_value_memory[0].item()
                extra_arg['inference_max_sequence_len'] = inference_max_sequence_len[0].item()
            output_tensor = model(tokens, position_ids, attention_mask, **extra_arg)

            
            # Advance inference sequence offset.
            if self.inference_params:
                self.inference_params.sequence_len_offset += output_tensor.size(1)

            def id_func(output_tensor):
                return output_tensor, {'logits': output_tensor}

            return output_tensor, id_func

        return fwd_output_only_func

    def validation_step(self, dataloader_iter, batch_idx):
        """
            Our dataloaders produce a micro-batch and then we fetch
            a number of microbatches depending on the global batch size and model parallel size
            from the dataloader to produce a list of microbatches.
            The list of microbatches is then piped through the pipeline using megatron-core fwd/bwd functions.
        """
        # Initialize userbuffer communicators.
        if self.initialize_ub:
            self.initialize_ub_func()

        if isinstance(self.model, list):
            for model_module in self.model:
                model_module.eval()

        loss = self.fwd_bwd_step(dataloader_iter, batch_idx, True)

        if isinstance(self.model, list):
            for model_module in self.model:
                model_module.train()

        return loss

    def validation_epoch_end(self, outputs):
        if parallel_state.is_pipeline_last_stage():
            # only the last pipeline parallel stages return loss with their batch size
            if self.cfg.data.get('validation_drop_last', True):
                averaged_loss = torch.stack(outputs).mean()
            else:
                # Compute the avg loss by total_loss across all samples / total number of samples
                total_loss_and_total_samples = torch.vstack(outputs).sum(axis=0)
                avg_loss = total_loss_and_total_samples[0] / total_loss_and_total_samples[1]
                averaged_loss = avg_loss.type(torch.float32).cuda()
        else:
            averaged_loss = torch.tensor(0.0, dtype=torch.float32).cuda()

        # we can only log on one rank if it is rank zero so we broadcast from last rank
        torch.distributed.broadcast(averaged_loss, get_last_rank())

        self.log('val_loss', averaged_loss, prog_bar=True, rank_zero_only=True, batch_size=1)

        return averaged_loss

    def test_step(self, batch, batch_idx):
        return self.validation_step(batch, batch_idx)

    def test_epoch_end(self, outputs):
        averaged_loss = average_losses_across_data_parallel_group(outputs)
        logging.info(f'test_loss: {averaged_loss[0]}')

    def loss_func(self, loss_mask, output_tensor):
        losses = output_tensor.float()
        loss_mask = loss_mask.view(-1).float()
        # TODO: add nemo version here
        loss = torch.sum(losses.view(-1) * loss_mask) / loss_mask.sum()  # sequence level nll
        return loss

    def build_train_valid_test_datasets(self):
        logging.info('Building GPT datasets.')
        if self.trainer.limit_val_batches > 1.0 and isinstance(self.trainer.limit_val_batches, float):
            raise ValueError("limit_val_batches must be an integer or float less than or equal to 1.0.")
        global_batch_size = self.cfg.global_batch_size
        max_train_steps = self.trainer.max_steps
        eval_iters = (max_train_steps // self.trainer.val_check_interval + 1) * self.trainer.limit_val_batches
        test_iters = self.trainer.limit_test_batches

        train_valid_test_num_samples = [
            max_train_steps * global_batch_size,
            eval_iters * global_batch_size,
            test_iters * global_batch_size,
        ]

        if self.trainer.limit_val_batches <= 1.0 and isinstance(self.trainer.limit_val_batches, float):
            train_valid_test_num_samples[
                1
            ] = 1  # This is to make sure we only have one epoch on every validation iteration

        self._train_ds, self._validation_ds, self._test_ds = build_train_valid_test_datasets(
            cfg=self.cfg,
            trainer=self.trainer,
            data_prefix=self.cfg.data.data_prefix,
            data_impl=self.cfg.data.data_impl,
            splits_string=self.cfg.data.splits_string,
            train_valid_test_num_samples=train_valid_test_num_samples,
            seq_length=self.cfg.data.seq_length,
            seed=self.cfg.seed,
            skip_warmup=self.cfg.data.get('skip_warmup', True),
            tokenizer=self.tokenizer,
        )
        if self._train_ds is not None:
            logging.info(f'Length of train dataset: {len(self._train_ds)}')
        if self._validation_ds is not None:
            logging.info(f'Length of val dataset: {len(self._validation_ds)}')
        if self._test_ds is not None:
            logging.info(f'Length of test dataset: {len(self._test_ds)}')
        logging.info(f'Finished building GPT datasets.')

        return self._train_ds, self._validation_ds, self._test_ds

    def build_pretraining_data_loader(
        self, dataset, consumed_samples, dataset_type=None, drop_last=True, pad_samples_to_global_batch_size=False
    ):
        """Buld dataloader given an input dataset."""

        logging.info(f'Building dataloader with consumed samples: {consumed_samples}')
        # Megatron sampler
        if hasattr(self.cfg.data, 'dataloader_type') and self.cfg.data.dataloader_type is not None:
            if self.cfg.data.dataloader_type == 'single':
                batch_sampler = MegatronPretrainingSampler(
                    total_samples=len(dataset),
                    consumed_samples=consumed_samples,
                    micro_batch_size=self.cfg.micro_batch_size,
                    data_parallel_rank=parallel_state.get_data_parallel_rank(),
                    data_parallel_size=parallel_state.get_data_parallel_world_size(),
                    drop_last=drop_last,
                    global_batch_size=self.cfg.global_batch_size,
                    rampup_batch_size=self.cfg.get('rampup_batch_size', None),
                    pad_samples_to_global_batch_size=pad_samples_to_global_batch_size,
                )
            elif self.cfg.data.dataloader_type == 'cyclic':
                batch_sampler = MegatronPretrainingRandomSampler(
                    total_samples=len(dataset),
                    consumed_samples=consumed_samples,
                    micro_batch_size=self.cfg.micro_batch_size,
                    data_parallel_rank=parallel_state.get_data_parallel_rank(),
                    data_parallel_size=parallel_state.get_data_parallel_world_size(),
                    drop_last=self.cfg.get('drop_last', True),
                )
            else:
                raise ValueError('cfg.data.dataloader_type must be "single" or "cyclic"')
        else:
            raise ValueError('cfg.data.dataloader_type not found. Must be "single" or "cyclic"')

        return torch.utils.data.DataLoader(
            dataset,
            batch_sampler=batch_sampler,
            num_workers=self.cfg.data.num_workers,
            pin_memory=True,
            persistent_workers=True if self.cfg.data.num_workers > 0 else False,
        )

    def setup(self, stage=None):
        """ PTL hook that is executed after DDP spawns.
            We setup datasets here as megatron datasets require DDP to instantiate.
            See https://pytorch-lightning.readthedocs.io/en/latest/common/lightning_module.html#setup for more information.
        Args:
            stage (str, optional): Can be 'fit', 'validate', 'test' or 'predict'. Defaults to None.
        """
        num_parameters_on_device, total_num_parameters = self._get_total_params_across_model_parallel_groups_gpt_bert(
            self.model
        )

        logging.info(
            f'Pipeline model parallel rank: {parallel_state.get_pipeline_model_parallel_rank()}, '
            f'Tensor model parallel rank: {parallel_state.get_tensor_model_parallel_rank()}, '
            f'Number of model parameters on device: {num_parameters_on_device:.2e}. '
            f'Total number of model parameters: {total_num_parameters:.2e}.'
        )

        resume_checkpoint_path = self.trainer._checkpoint_connector.resume_from_checkpoint_fit_path
        if resume_checkpoint_path:
            init_consumed_samples = self._extract_consumed_samples_from_ckpt(resume_checkpoint_path)
        else:
            init_consumed_samples = 0
        self.init_consumed_samples = init_consumed_samples
        self.init_global_step = self.trainer.global_step

        if self.rampup_batch_size:
            optimizer = self.cfg.optim.get('name', None)
            assert (
                optimizer == 'fused_adam'
            ), f'{optimizer} optimizer is not supported yet with rampup batch size. Please, use fused_adam optimizer instead.'

            num_microbatch_calculator = apex.transformer.pipeline_parallel.utils._GLOBAL_NUM_MICROBATCHES_CALCULATOR
            num_microbatch_calculator.update(self.init_consumed_samples, consistency_check=False)
            self.prev_consumed_samples = self.init_consumed_samples

        if stage == 'predict':
            return
        else:
            # TODO: consider adding a ModelPT guard to check if model is being restored.
            # allowing restored models to optionally setup datasets
            self.build_train_valid_test_datasets()
            self.setup_training_data(self.cfg.data)
            self.setup_validation_data(self.cfg.data)
            self.setup_test_data(self.cfg.data)

        if stage == 'fit':
            if parallel_state.get_pipeline_model_parallel_world_size() > 1:
                if self.cfg.get('share_embeddings_and_output_weights', True):
                    for index, module in enumerate(self.get_gpt_module_list()):
                        if parallel_state.get_virtual_pipeline_model_parallel_world_size() is not None:
                            parallel_state.set_virtual_pipeline_model_parallel_rank(index)
                        sync_embeddings = (
                            module.initialize_last_stage_with_word_embeddings
                            if self.mcore_gpt
                            else module.sync_initial_word_embeddings
                        )
                        sync_embeddings()
                    if parallel_state.get_virtual_pipeline_model_parallel_world_size() is not None:
                        parallel_state.set_virtual_pipeline_model_parallel_rank(0)

        if self.cfg.get('transformer_engine', False):
            self.setup_transformer_engine_tp_groups()

    def setup_training_data(self, cfg):
        if hasattr(self, '_train_ds'):
            consumed_samples = self.compute_consumed_samples(0)
            logging.info(
                f'Setting up train dataloader with len(len(self._train_ds)): {len(self._train_ds)} and consumed samples: {consumed_samples}'
            )
            self._train_dl = self.build_pretraining_data_loader(self._train_ds, consumed_samples)

    def setup_validation_data(self, cfg):
        if hasattr(self, '_validation_ds'):
            consumed_samples = 0
            logging.info(
                f'Setting up validation dataloader with len(len(self._validation_ds)): {len(self._validation_ds)} and consumed samples: {consumed_samples}'
            )

            drop_last = True
            if not self.cfg.data.get('validation_drop_last', True):
                logging.info(f'Drop last in validation dataset is set to False')
                drop_last = False
            pad_samples_to_global_batch_size = False
            if self.cfg.data.get('pad_samples_to_global_batch_size', False):
                logging.info('pad_samples_to_global_batch_size set to True')
                pad_samples_to_global_batch_size = True

            self._validation_dl = self.build_pretraining_data_loader(
                self._validation_ds, consumed_samples, "validation", drop_last, pad_samples_to_global_batch_size
            )

    def setup_test_data(self, cfg):
        if hasattr(self, '_test_ds'):
            consumed_samples = 0
            logging.info(
                f'Setting up test dataloader with len(len(self._test_ds)): {len(self._test_ds)} and consumed samples: {consumed_samples}'
            )
            self._test_dl = self.build_pretraining_data_loader(self._test_ds, consumed_samples)

    def generate(
        self,
        inputs: Union[List[str], torch.Tensor, List[dict]],
        length_params: LengthParam,
        sampling_params: SamplingParam = None,
    ) -> OutputType:

        # check whether the DDP is initialized
        if parallel_state.is_unitialized():

            def dummy():
                return

            if self.trainer.strategy.launcher is not None:
                self.trainer.strategy.launcher.launch(dummy, trainer=self.trainer)
            self.trainer.strategy.setup_environment()

            if self.cfg.get('transformer_engine', False):
                self.setup_transformer_engine_tp_groups()

        # set the default sampling params if it is None.
        # default do greedy sampling
        if sampling_params is None:
            sampling_params = get_default_sampling_params()

        # set the default length params if it is None.
        # default do greedy sampling
        if length_params is None:
            length_params = get_default_length_params()

        return megatron_gpt_generate(self.cuda(), inputs, self.tokenizer, length_params, sampling_params)

    def predict_step(self, batch: Any, batch_idx: int, dataloader_idx: Optional[int] = None) -> Any:
        inference_config = self.get_inference_config()
        if inference_config is None:
            return None
        else:
            # need to overwrite some configuration, make it immutable
            inference_config = inference_config.copy()
            compute_logprob = inference_config['compute_logprob']
            if compute_logprob:
                inference_config['inputs'] = batch
                inference_config['tokens_to_generate'] = 1
                inference_config['all_probs'] = True
                inference_config["add_BOS"] = False
                inference_config['greedy'] = True
                response = generate(self, **inference_config)
                compute_prob_response = get_computeprob_response(self.tokenizer, response, batch)
                return compute_prob_response
            else:
                inference_config['inputs'] = batch
                return generate(self, **inference_config)

    def list_available_models(self):
        return None

    def transfer_batch_to_device(self, batch: Any, device: torch.device, dataloader_idx: int) -> Any:
        """ PTL hook: https://pytorch-lightning.readthedocs.io/en/latest/common/lightning_module.html#transfer-batch-to-device
            When using pipeline parallelism, we need the global batch to remain on the CPU,
            since the memory overhead will be too high when using a large number of microbatches.
            Microbatches are transferred from CPU to GPU inside the pipeline.
        """
        return batch

    def _validate_trainer(self):
        """ Certain trainer configurations can break training.
            Here we try to catch them and raise an error.
        """
        if self.trainer.accumulate_grad_batches > 1:
            raise ValueError(
                f'Gradient accumulation is done within training_step. trainer.accumulate_grad_batches must equal 1'
            )

    @classmethod
    def list_available_models(cls) -> Optional[PretrainedModelInfo]:
        """
        This method returns a list of pre-trained model which can be instantiated directly from NVIDIA's NGC cloud.
        Returns:
            List of available pre-trained models.
        """
        result = []
        result.append(
            PretrainedModelInfo(
                pretrained_model_name="megatron_gpt_345m",
                location="https://api.ngc.nvidia.com/v2/models/nvidia/nemo/megatron_gpt_345m/versions/1/files/megatron_gpt_345m.nemo",
                description="345M parameter GPT generative Megatron model.",
            )
        )
        return result

    def _set_tp_groups(self, module):
        """ Helper method to set tp groups for transformer engine"""

        if self.cfg.get('transformer_engine', False):
            logging.info(f'Setting up transformer engine modules for tensor parallelism.')
            if self.cfg.get('megatron_amp_O2', 'False'):
                # when using O2 additional module key is added that casts the weights
                for layer in module.module.language_model.encoder.layers:
                    layer.set_tensor_parallel_group(parallel_state.get_tensor_model_parallel_group())

            else:
                for layer in module.language_model.encoder.layers:
                    layer.set_tensor_parallel_group(parallel_state.get_tensor_model_parallel_group())

    def setup_transformer_engine_tp_groups(self):
        """ This should be called after model parallel groups have been initialized
            and only needs to be called when using Transformer Engine.
        """
        for module in self.get_gpt_module_list():
            """Set TP group
               Copied from: https://github.com/NVIDIA/TransformerEngine/blob/main/transformer_engine/pytorch/transformer.py#L398
            """
            # Deep iterate but skip self to avoid infinite recursion.
            for index, child in enumerate(module.modules()):
                if index == 0:
                    continue
                if hasattr(child, "set_tensor_parallel_group"):
                    tp_group = parallel_state.get_tensor_model_parallel_group()
                    child.set_tensor_parallel_group(tp_group)

    def on_save_checkpoint(self, checkpoint) -> None:
        """LightningModule hook:
        https://pytorch-lightning.readthedocs.io/en/stable/common/lightning_module.html#on-save-checkpoint
        """
        if isinstance(self.model, list):
            for i in range(len(self.model)):
                parallel_state.set_virtual_pipeline_model_parallel_rank(i)
                checkpoint[f'model{i}'] = self.model[i].module.state_dict_for_save_checkpoint()
            parallel_state.set_virtual_pipeline_model_parallel_rank(0)

    def on_load_checkpoint(self, checkpoint) -> None:
        """LightningModule hook:
        https://pytorch-lightning.readthedocs.io/en/stable/common/lightning_module.html#on-load-checkpoint
        """
        if isinstance(self.model, list):
            for i in range(len(self.model)):
                parallel_state.set_virtual_pipeline_model_parallel_rank(i)
                self.model[i].module.load_state_dict(checkpoint[f'model{i}'], strict=True)
            parallel_state.set_virtual_pipeline_model_parallel_rank(0)

    def parameters(self):
        if isinstance(self.model, list):
            return itertools.chain.from_iterable(module.parameters() for module in self.model)
        else:
            return self.model.parameters()

    @property
    def mgpt_wrapper(self):
        return MegatronGPTExportableModel(self)

    def list_export_subnets(self):
        return ['mgpt_wrapper']

    def _reset_activation_checkpointing_args(self):
        """ Disables activation checkpointing completely and saves the values so that
            _restore_activation_checkpointing_args can restore them later. This function must always be
            called before _restore_activation_checkpointing_args.
        """
        # Store values to restore them later.
        self.last_activations_checkpoint_granularity = self.cfg.activations_checkpoint_granularity
        self.last_activations_checkpoint_method = self.cfg.activations_checkpoint_method
        self.last_activations_checkpoint_num_layers = self.cfg.activations_checkpoint_num_layers
        self.last_activations_checkpoint_layers_per_pipeline = self.cfg.activations_checkpoint_layers_per_pipeline

        # Reset config values. Needed for calling generate.
        self.cfg.activations_checkpoint_granularity = None
        self.cfg.activations_checkpoint_method = None
        self.cfg.activations_checkpoint_num_layers = None
        self.cfg.activations_checkpoint_layers_per_pipeline = None

        # Reset model parameters.
        for module in self.get_gpt_module_list():
            module.language_model.encoder.activations_checkpoint_granularity = None
            module.language_model.encoder.activations_checkpoint_method = None
            module.language_model.encoder.activations_checkpoint_num_layers = None
            module.language_model.encoder.activations_checkpoint_layers_per_pipeline = None

    def _restore_activation_checkpointing_args(self):
        """ Restores the activation checkpointing parameters using the values saved by
            _reset_activation_checkpointing_args. This function must never be called before
            _reset_activation_checkpointing_args.
        """
        # Restore config values.
        self.cfg.activations_checkpoint_granularity = self.last_activations_checkpoint_granularity
        self.cfg.activations_checkpoint_method = self.last_activations_checkpoint_method
        self.cfg.activations_checkpoint_num_layers = self.last_activations_checkpoint_num_layers
        self.cfg.activations_checkpoint_layers_per_pipeline = self.last_activations_checkpoint_layers_per_pipeline

        # Restore model parameters.
        for module in self.get_gpt_module_list():
            module.language_model.encoder.activations_checkpoint_granularity = (
                self.last_activations_checkpoint_granularity
            )
            module.language_model.encoder.activations_checkpoint_method = self.last_activations_checkpoint_method
            module.language_model.encoder.activations_checkpoint_num_layers = (
                self.last_activations_checkpoint_num_layers
            )
            module.language_model.encoder.activations_checkpoint_layers_per_pipeline = (
                self.last_activations_checkpoint_layers_per_pipeline
            )

    def _reset_sequence_parallelism_args(self):
        """ Disables sequence parallelism completely and saves the values so that
            _restore_sequence_parallelism_args can restore them later. This function must always be
            called before _restore_sequence_parallelism_args.
        """
        # Store values to restore them later.
        self.last_sequence_parallel = self.cfg.sequence_parallel

        # Reset config values. Needed for calling generate.
        self.cfg.sequence_parallel = False

        # Reset model parameters.
        for module in self.get_gpt_module_list():
            for mod in module.modules():
                if hasattr(mod, "sequence_parallel"):
                    mod.sequence_parallel = False

    def _restore_sequence_parallelism_args(self):
        """ Restores the sequence parallelism parameters using the values saved by
            _reset_sequence_parallelism_args. This function must never be called before
            _reset_sequence_parallelism_args.
        """
        # Restore config values.
        self.cfg.sequence_parallel = self.last_sequence_parallel

        # Restore model parameters.
        for module in self.get_gpt_module_list():
            for mod in module.modules():
                if hasattr(mod, "sequence_parallel"):
                    mod.sequence_parallel = self.last_sequence_parallel

    def build_transformer_config(self) -> TransformerConfig:
        """ Builds the megatron core gpt transformer config for the model.
            For attributes in the nemo model config that are the same 
            as the megatron core TransformerConfig, we will use the value from the nemo model config.
            For attributes in TransformerConfig that are not in the nemo model config, we add custom logic.
        """

        # create a dictionary copy of the model config
        cfg = OmegaConf.to_container(self.cfg, resolve=True)

        # create a dict to store the transformer config arguments
        transformer_config_dict = {}

        # get model parallel configs from the base class
        model_parallel_config = self.build_model_parallel_config()

        add_bias_linear = self.cfg.get('bias', True)

        activation = self.cfg.get('activation', 'gelu')
        # TODO: need to check which activation functions are supported in mcore
        gated_linear_unit = activation.endswith('glu')
        activation_func = activation_to_func(activation)

        init_method_std = self.cfg.get('init_method_std', 0.02)
        # default used in mcore
        init_method = init_method_normal(init_method_std)

        output_layer_init_method = init_method
        num_layers = self.cfg.get('num_layers', 1)
        use_scaled_init_method = self.cfg.get('use_scaled_init_method', True)
        if use_scaled_init_method:
            output_layer_init_method = scaled_init_method_normal(init_method_std, num_layers=num_layers)

        attention_softmax_in_fp32 = False  # not currently used in NeMo unless apply_query_key_layer_scaling is True
        apply_query_key_layer_scaling = self.cfg.get('apply_query_key_layer_scaling', False)
        if apply_query_key_layer_scaling:
            attention_softmax_in_fp32 = True

        bias_activation_fusion = self.cfg.get('bias_activation_fusion', True)
        bias_gelu_fusion = True if bias_activation_fusion else False

        bias_dropout_fusion = self.cfg.get('bias_dropout_add_fusion', True)

        # TODO: need to check if recompute APIs are matching up properly
        recompute_granularity = self.cfg.get('activations_checkpoint_granularity', None)
        recompute_method = self.cfg.get('activations_checkpoint_method', None)
        recompute_num_layers = self.cfg.get('activations_checkpoint_num_layers', None)

        # any configs that are not in the nemo model config will be added here
        config_mapping = {
            'apply_residual_connection_post_layernorm': False,  # we don't use this in NeMo
            'layernorm_zero_centered_gamma': False,  # not currently used in NeMo
            'add_bias_linear': add_bias_linear,
            'gated_linear_unit': gated_linear_unit,
            'activation_func': activation_func,
            'init_method': init_method,
            'output_layer_init_method': output_layer_init_method,
            'attention_softmax_in_fp32': attention_softmax_in_fp32,
            'bias_gelu_fusion': bias_gelu_fusion,
            'bias_dropout_fusion': bias_dropout_fusion,
            'recompute_granularity': recompute_granularity,
            'recompute_method': recompute_method,
            'recompute_num_layers': recompute_num_layers,
            'distribute_saved_activations': False,  # not currently used in NeMo
        }

        # populate the transformer config dict
        for field in fields(TransformerConfig):
            # model config has priority
            if field.name in cfg:
                transformer_config_dict[field.name] = cfg[field.name]
            # then model parallel config
            elif field in fields(model_parallel_config):
                transformer_config_dict[field.name] = getattr(model_parallel_config, field.name)
            # then config mapping
            elif field.name in config_mapping:
                transformer_config_dict[field.name] = config_mapping[field.name]
            else:
                logging.warning(
                    f"The model: {self} does not have field.name: {field.name} in its cfg. "
                    f"Add this key to cfg or config_mapping to make to make it configurable."
                )

        transformer_config = TransformerConfig(**transformer_config_dict)

        return transformer_config

    def _wrap_model_for_O2(self):
        """ Wraps self.model in a float16 wrapper if the model is using megatron amp O2.
            Args:
                model: The model to wrap. Can be a list of modules or a single module.
            Returns:
                The wrapped model. Returns a list of wrapped modules or a single wrapped module.
        """
        Float16Wrapper = MCoreFloat16Module if self.mcore_gpt else Float16Module

        nemo_args = {
            'config': self.model_parallel_config,
            'precision': self.cfg.precision,
            'share_token_embeddings': self.cfg.get('share_embeddings_and_output_weights', True),
        }
        mcore_args = {
            'config': self.transformer_config,
        }

        args = mcore_args if self.mcore_gpt else nemo_args

        # Model wrapper to convert both model and inputs to half precision
        if isinstance(self.model, list):
            converted_model = []
            for module in self.model:
                args['module'] = module
                converted_model.append(Float16Wrapper(**args))
            self.model = converted_model
        else:
            args['module'] = self.model
            self.model = Float16Wrapper(**args)

        args.pop('module')<|MERGE_RESOLUTION|>--- conflicted
+++ resolved
@@ -289,10 +289,6 @@
 
         self.inference_params = None
 
-<<<<<<< HEAD
-=======
-
->>>>>>> 21a2c479
     def get_gpt_module_list(self):
         if isinstance(self.model, list):
             return [
