--- conflicted
+++ resolved
@@ -1524,35 +1524,6 @@
                 f"Supported types are LayerNorm and RMSNorm."
             )
 
-<<<<<<< HEAD
-        init_method_std = self.cfg.get('init_method_std', 0.02)
-        # default used in mcore
-        init_method = init_method_normal(init_method_std)
-
-        output_layer_init_method = init_method
-        num_layers = self.cfg.get('num_layers', 1)
-        use_scaled_init_method = self.cfg.get('use_scaled_init_method', True)
-        if use_scaled_init_method:
-            output_layer_init_method = scaled_init_method_normal(init_method_std, num_layers=num_layers)
-
-        attention_softmax_in_fp32 = False  # not currently used in NeMo unless apply_query_key_layer_scaling is True
-        apply_query_key_layer_scaling = self.cfg.get('apply_query_key_layer_scaling', False)
-        if apply_query_key_layer_scaling:
-            attention_softmax_in_fp32 = True
-
-        bias_activation_fusion = self.cfg.get('bias_activation_fusion', True)
-
-        bias_dropout_fusion = self.cfg.get('bias_dropout_add_fusion', True)
-        
-        apply_rope_fusion = self.cfg.get('apply_rope_fusion', True)
-
-        # TODO: need to check if recompute APIs are matching up properly
-        recompute_granularity = self.cfg.get('activations_checkpoint_granularity', None)
-        recompute_method = self.cfg.get('activations_checkpoint_method', None)
-        recompute_num_layers = self.cfg.get('activations_checkpoint_num_layers', None)
-
-=======
->>>>>>> 20adcc36
         ub_tp_comm_overlap = self.cfg.get('ub_tp_comm_overlap', False)
 
         if not self.cfg.get('fp8', False):
@@ -1568,20 +1539,6 @@
         model_specific_configs = {
             'layernorm_zero_centered_gamma': layernorm_zero_centered_gamma,
             'normalization': normalization,
-<<<<<<< HEAD
-            'init_method': init_method,
-            'output_layer_init_method': output_layer_init_method,
-            'attention_softmax_in_fp32': attention_softmax_in_fp32,
-            'bias_activation_fusion': bias_activation_fusion,
-            'bias_dropout_fusion': bias_dropout_fusion,
-            'apply_rope_fusion': apply_rope_fusion,
-            'recompute_granularity': recompute_granularity,
-            'recompute_method': recompute_method,
-            'recompute_num_layers': recompute_num_layers,
-            'distribute_saved_activations': False,  # not currently used in NeMo
-            'ub_tp_comm_overlap': ub_tp_comm_overlap,
-=======
->>>>>>> 20adcc36
             'fp8': fp8,
             'ub_tp_comm_overlap': ub_tp_comm_overlap,
         }
