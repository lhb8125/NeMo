--- conflicted
+++ resolved
@@ -127,12 +127,8 @@
             When `rampup_batch_size` is enabled, the return value can be not exactly precise.
 
         """
-<<<<<<< HEAD
-        num_available_samples: int = self.total_samples - self.consumed_samples
-=======
         # num_available_samples: int = self.total_samples - self.consumed_samples
         num_available_samples: int = self.total_samples
->>>>>>> 71770ef1
         if self.drop_last:
             return num_available_samples // self.global_batch_size
         else:
