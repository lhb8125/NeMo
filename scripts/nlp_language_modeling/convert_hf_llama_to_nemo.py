# Copyright (c) 2023, NVIDIA CORPORATION.  All rights reserved.
#
# Licensed under the Apache License, Version 2.0 (the "License");
# you may not use this file except in compliance with the License.
# You may obtain a copy of the License at
#
#     http://www.apache.org/licenses/LICENSE-2.0
#
# Unless required by applicable law or agreed to in writing, software
# distributed under the License is distributed on an "AS IS" BASIS,
# WITHOUT WARRANTIES OR CONDITIONS OF ANY KIND, either express or implied.
# See the License for the specific language governing permissions and
# limitations under the License.

r"""
Conversion script to convert Huggingface LLaMA checkpoints into nemo checkpoint.
  Example to run this conversion script:
    python convert_hf_llama_to_nemo.py \
     --in-file <path_to_hf_checkpoints_folder> \
     --out-file <path_to_output_nemo_file> \
     [--fast-swiglu\
"""

import importlib
import os
import pathlib
import sys
from argparse import ArgumentParser
from collections import OrderedDict
from typing import Any, Optional

import numpy as np
import torch
from megatron.core import parallel_state
from omegaconf import OmegaConf
from pytorch_lightning.core.saving import _load_state as ptl_load_state
from pytorch_lightning.core.saving import load_hparams_from_tags_csv, load_hparams_from_yaml
from pytorch_lightning.trainer.trainer import Trainer
from pytorch_lightning.utilities.migration import pl_legacy_patch
from transformers import LlamaForCausalLM, LlamaTokenizer


from nemo.collections.nlp.models.language_modeling.megatron_gpt_model import MegatronGPTModel
#from nemo.collections.nlp.modules.common.megatron.megatron_init import initialize_model_parallel_for_nemo
from nemo.collections.nlp.parts.nlp_overrides import (
    GradScaler,
    MegatronHalfPrecisionPlugin,
    NLPSaveRestoreConnector,
    PipelineMixedPrecisionPlugin,
)
from nemo.utils import AppState, logging
#from nemo.utils.distributed import initialize_distributed
#from nemo.utils.model_utils import inject_model_parallel_rank, uninject_model_parallel_rank


def get_args():
    parser = ArgumentParser()
    parser.add_argument(
        "--in-file", type=str, default=None, required=True, help="Path to Huggingface LLaMA checkpoints",
    )
    parser.add_argument("--out-file", type=str, default=None, required=True, help="Path to output .nemo file.")
    parser.add_argument("--fast-swiglu", action="store_true", help="Enable fast swiglu by combining gate and up gemm")
    parser.add_argument("--precision", type=str, default="32", help="Model precision")
    args = parser.parse_args()
    return args


def load_model(cls, checkpoint, strict, **kwargs):
    # print(checkpoint[cls.CHECKPOINT_HYPER_PARAMS_KEY])
    try:
        if 'cfg' in kwargs:
            model = ptl_load_state(cls, checkpoint, strict=strict, **kwargs)
        else:
            model = ptl_load_state(
                cls, checkpoint, strict=strict, cfg=checkpoint[cls.CHECKPOINT_HYPER_PARAMS_KEY], **kwargs
            )
            # register the artifacts
            cfg = checkpoint[cls.CHECKPOINT_HYPER_PARAMS_KEY]
            if cfg.tokenizer.model is not None:
                model.register_artifact("tokenizer.tokenizer_model", cfg.tokenizer.model)
            if cfg.tokenizer.vocab_file is not None:
                model.register_artifact("tokenizer.vocab_file", cfg.tokenizer.vocab_file)
            if cfg.tokenizer.merge_file is not None:
                model.register_artifact("tokenizer.merge_file", cfg.tokenizer.merge_file)
    finally:
        cls._set_model_restore_state(is_being_restored=False)
    return model


def load_config(args, llama_config):
    nemo_config = OmegaConf.load(os.path.join(os.path.dirname(__file__), '../../examples/nlp/language_modeling/conf/megatron_llama_config.yaml')).model
    nemo_config.encoder_seq_length = llama_config['max_position_embeddings']
    nemo_config.num_layers = int(llama_config['num_hidden_layers'])
    nemo_config.hidden_size = llama_config['hidden_size']
    nemo_config.ffn_hidden_size = llama_config['intermediate_size']
    nemo_config.num_attention_heads = llama_config['num_attention_heads']
    nemo_config.max_position_embeddings = llama_config['max_position_embeddings']
    nemo_config.init_method_std = llama_config['initializer_range']
    nemo_config.layernorm_epsilon = llama_config['rms_norm_eps']
    if 'num_key_value_heads' in llama_config:
        nemo_config.num_query_groups = llama_config['num_key_value_heads']
    nemo_config.use_cpu_initialization = True
    nemo_config.activation = 'fast-swiglu' if args.fast_swiglu else 'swiglu'
    nemo_config.tokenizer.model = llama_config['tokenizer_model']
    # nemo_config.precision = 32

    # print(nemo_config)
    return nemo_config


def convert(args):
    logging.info(f"loading checkpoint {args.in_file}")
    model = LlamaForCausalLM.from_pretrained(args.in_file)
    tokenizer = LlamaTokenizer.from_pretrained(args.in_file)
    hf_config = vars(model.config)
    hf_config['tokenizer_model'] = str(tokenizer.vocab_file)
    print(f"hf_config: {hf_config}")
    print("named parameters:")
    for name, param in model.named_parameters():
       print(f"- {name}")
    
    nemo_config = load_config(args, hf_config)

    if args.precision in ["32", "16"]:
        precision = int(float(args.precision))

<<<<<<< HEAD
    if args.precision == "bf16":
=======
    if args.precision in ["bf16", "bf16-mixed"]:
>>>>>>> 401581ff
        if torch.cuda.is_available() and torch.cuda.is_bf16_supported():
            precision = args.precision
        else:
            logging.warning("BF16 is not supported on this device. Using FP16 instead.")
            precision = args.precision[2:] # prune bf in string

    plugins = []
    if precision in [16, '16', 'bf16', '16-mixed', 'bf16-mixed']:
        scaler = None
        if precision in [16, '16', '16-mixed']:
            scaler = GradScaler(
                init_scale=nemo_config.get('native_amp_init_scale', 2 ** 32),
                growth_interval=nemo_config.get('native_amp_growth_interval', 1000),
                hysteresis=nemo_config.get('hysteresis', 2),
            )
            # MixedPrecisionPlugin in PTL >= 2.0 requires precision to be 16-mixed or bf16-mixed
            plugin_precision = '16-mixed'
        else:
            plugin_precision = 'bf16-mixed'

        if nemo_config.get('megatron_amp_O2', False):
            plugins.append(MegatronHalfPrecisionPlugin(precision=plugin_precision, device='cuda', scaler=scaler))
        else:
            plugins.append(PipelineMixedPrecisionPlugin(precision=plugin_precision, device='cuda', scaler=scaler))

    if precision == 32:
        dtype = torch.float32
    elif precision in [16, "16", "16-mixed"]:
        dtype = torch.float16
    elif precision == ["bf16", "bf16-mixed"]:
        dtype = torch.bfloat16
    else:
        dtype = torch.float32  # fallback

    nemo_config.precision = precision
    print(f"nemo_config: {nemo_config}")

    # trainer = Trainer(devices=args.gpus_per_node, accelerator='cpu', num_nodes=num_nodes)
    trainer = Trainer(plugins=plugins, accelerator='cpu', precision=precision)
    # checkpoint_path = megatron_lm_inject_model_parallel_rank(
    #    os.path.join(args.checkpoint_folder, args.checkpoint_name)
    # )

    hidden_size = hf_config["hidden_size"]
    head_num = hf_config["num_attention_heads"]
    head_size = hidden_size // head_num
    num_layers = hf_config["num_hidden_layers"]
    # num_query_groups = hf_config["num_key_value_heads"]

    mcore_gpt = nemo_config.mcore_gpt

    # print(model)
    # print(model.state_dict())
    param_to_weights = lambda param: param.float()

    checkpoint = OrderedDict()
    checkpoint['state_dict'] = OrderedDict()

    embed_weight = model.state_dict()[f'model.embed_tokens.weight']
    if mcore_gpt:
        embed_weights_base_name = f'model.embedding.word_embeddings.weight'
    else:
        embed_weights_base_name = f'model.language_model.embedding.word_embeddings.weight'
    checkpoint['state_dict'][embed_weights_base_name] = param_to_weights(embed_weight)

    rotary_embed_weight = model.state_dict()[f'model.layers.0.self_attn.rotary_emb.inv_freq']
    if mcore_gpt:
        rotary_embed_weight_base_name = f'model.rotary_pos_emb.inv_freq'
    else:
        rotary_embed_weight_base_name = f'model.language_model.rotary_pos_emb.inv_freq'
    checkpoint['state_dict'][rotary_embed_weight_base_name] = param_to_weights(rotary_embed_weight)

    if nemo_config.num_query_groups is None or nemo_config.num_query_groups == head_num:
        num_query_groups = head_num
    else:
        num_query_groups = nemo_config.num_query_groups
        assert (
            head_num % num_query_groups == 0
        ), 'head_num must be divisible by num_query_groups'
    if mcore_gpt:
        assert (
            nemo_config.activation.startswith('fast-')
        ), 'mcore only supports fast version of gated linear unit.'

    for l in range(int(num_layers)):
        print(f"converting layer {l}")
        old_tensor_shape = model.state_dict()[f'model.layers.{l}.self_attn.q_proj.weight'].size()
        new_q_tensor_shape = (head_num, head_size) + old_tensor_shape[1:]
        new_kv_tensor_shape = (num_query_groups,  head_size) + old_tensor_shape[1:]
        q = model.state_dict()[f'model.layers.{l}.self_attn.q_proj.weight'].view(*new_q_tensor_shape)
        k = model.state_dict()[f'model.layers.{l}.self_attn.k_proj.weight'].view(*new_kv_tensor_shape)
        v = model.state_dict()[f'model.layers.{l}.self_attn.v_proj.weight'].view(*new_kv_tensor_shape)
        qkv_weights=torch.empty((0, head_size) + old_tensor_shape[1:])
        heads_per_group = head_num // num_query_groups
        for i in range(num_query_groups):
            qkv_weights = torch.cat((qkv_weights, q[i * heads_per_group : (i+1) * heads_per_group,:,:]))
            qkv_weights = torch.cat((qkv_weights, k[i:i+1,:,:]))
            qkv_weights = torch.cat((qkv_weights, v[i:i+1,:,:]))
        #qkv_weights = torch.cat((q, k, v), axis=1)
        qkv_weights = qkv_weights.reshape([head_size * (head_num + 2 * num_query_groups), hidden_size])
        if mcore_gpt:
            qkv_weights_base_name = f'model.decoder.layers.{l}.self_attention.linear_qkv.weight'
        else:
            qkv_weights_base_name = f'model.language_model.encoder.layers.{l}.self_attention.query_key_value.weight'
        checkpoint['state_dict'][qkv_weights_base_name] = param_to_weights(qkv_weights)

        # attention dense
        o_weight = model.state_dict()[f'model.layers.{l}.self_attn.o_proj.weight']
        if mcore_gpt:
            o_weight_base_name = f'model.decoder.layers.{l}.self_attention.linear_proj.weight'
        else:
            o_weight_base_name = f'model.language_model.encoder.layers.{l}.self_attention.dense.weight'
        checkpoint['state_dict'][o_weight_base_name] = param_to_weights(o_weight)

        # MLP
        mlp_down_weight = model.state_dict()[f'model.layers.{l}.mlp.gate_proj.weight']
        mlp_gate_weight = model.state_dict()[f'model.layers.{l}.mlp.up_proj.weight']
        if args.fast_swiglu:
            if mcore_gpt:
                mlp_down_base_name = f'model.decoder.layers.{l}.mlp.linear_fc1.weight'
            else:
                mlp_down_base_name = f'model.language_model.encoder.layers.{l}.mlp.dense_h_to_4h.weight'
            mlp_down_weight = torch.cat((mlp_down_weight, mlp_gate_weight), axis=0)
            checkpoint['state_dict'][mlp_down_base_name] = param_to_weights(mlp_down_weight)
        else:
            mlp_down_base_name = f'model.language_model.encoder.layers.{l}.mlp.dense_h_to_4h.weight'
            checkpoint['state_dict'][mlp_down_base_name] = param_to_weights(mlp_down_weight)

            mlp_gate_base_name = f'model.language_model.encoder.layers.{l}.mlp.dense_h_to_4h_2.weight'
            checkpoint['state_dict'][mlp_gate_base_name] = param_to_weights(mlp_gate_weight)

        mlp_up_weight = model.state_dict()[f'model.layers.{l}.mlp.down_proj.weight']
        if mcore_gpt:
            mlp_up_base_name = f'model.decoder.layers.{l}.mlp.linear_fc2.weight'
        else:
            mlp_up_base_name = f'model.language_model.encoder.layers.{l}.mlp.dense_4h_to_h.weight'
        checkpoint['state_dict'][mlp_up_base_name] = param_to_weights(mlp_up_weight)

        # LayerNorm
        input_ln_weight = model.state_dict()[f'model.layers.{l}.input_layernorm.weight']
        if mcore_gpt:
            # input_ln_base_name = f'model.decoder.layers.{l}.self_attention.linear_qkv.layer_norm_weight'
            input_ln_base_name = f'model.decoder.layers.{l}.input_layernorm.weight'
        else:
            input_ln_base_name = f'model.language_model.encoder.layers.{l}.input_layernorm.weight'
        checkpoint['state_dict'][input_ln_base_name] = param_to_weights(input_ln_weight)

        post_attn_ln_weight = model.state_dict()[f'model.layers.{l}.post_attention_layernorm.weight']
        if mcore_gpt:
            # post_attn_ln_base_name = f'model.decoder.layers.{l}.mlp.linear_fc1.layer_norm_weight'
            post_attn_ln_base_name = f'model.decoder.layers.{l}.post_self_attn_layernorm.weight'
        else:
            post_attn_ln_base_name = f'model.language_model.encoder.layers.{l}.post_attention_layernorm.weight'
        checkpoint['state_dict'][post_attn_ln_base_name] = param_to_weights(post_attn_ln_weight)

        print(f"done layer {l}")

    final_ln_weight = model.state_dict()[f'model.norm.weight']
    if mcore_gpt:
        final_ln_base_name = f'model.decoder.final_layernorm.weight'
    else:
        final_ln_base_name = f'model.language_model.encoder.final_layernorm.weight'
    checkpoint['state_dict'][final_ln_base_name] = param_to_weights(final_ln_weight)

    output_layer_weight = model.state_dict()[f'lm_head.weight']
    if mcore_gpt:
        output_layer_base_name = f'model.output_layer.weight'
    else:
        output_layer_base_name = f'model.language_model.output_layer.weight'
    checkpoint['state_dict'][output_layer_base_name] = param_to_weights(output_layer_weight)

    checkpoint[MegatronGPTModel.CHECKPOINT_HYPER_PARAMS_KEY] = nemo_config

    del model

    model = load_model(MegatronGPTModel, checkpoint, strict=False, trainer=trainer)

    model._save_restore_connector = NLPSaveRestoreConnector()

    # cast to target precision and disable cpu init
    model = model.to(dtype=dtype)
    model.cfg.use_cpu_initialization = False
    
    model.save_to(args.out_file)
    logging.info(f'NeMo model saved to: {args.out_file}')


if __name__ == '__main__':
    args = get_args()
    #os.chdir(args.in_file)
    convert(args)<|MERGE_RESOLUTION|>--- conflicted
+++ resolved
@@ -124,11 +124,7 @@
     if args.precision in ["32", "16"]:
         precision = int(float(args.precision))
 
-<<<<<<< HEAD
-    if args.precision == "bf16":
-=======
     if args.precision in ["bf16", "bf16-mixed"]:
->>>>>>> 401581ff
         if torch.cuda.is_available() and torch.cuda.is_bf16_supported():
             precision = args.precision
         else:
