--- conflicted
+++ resolved
@@ -8,6 +8,7 @@
     disableConcurrentBuilds()
    }
   stages {
+
     stage('PyTorch version') {
       steps {
         sh 'python -c "import torch; print(torch.__version__)"'
@@ -23,9 +24,6 @@
         sh 'python setup.py style'
       }
     }
-<<<<<<< HEAD
-    stage('Unittests') {
-=======
     stage('Unittests general') {
       steps {
         sh './reinstall.sh && python -m unittest tests/*.py'
@@ -33,11 +31,21 @@
     }
 
     stage('Unittests ASR') {
->>>>>>> c6a3cdd0
-      steps {
-        sh './reinstall.sh && python -m unittest'
-      }
-    }
+      steps {
+        sh 'python -m unittest tests/asr/*.py'
+      }
+    }
+    stage('Unittests NLP') {
+      steps {
+        sh 'python -m unittest tests/nlp/*.py'
+      }
+    }
+    stage('Unittests TTS') {
+      steps {
+        sh 'python -m unittest tests/tts/*.py'
+      }
+    }
+
     stage('Parallel Stage1') {
       failFast true
       parallel {
